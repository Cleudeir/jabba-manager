{
  "name": "jabba-manager",
  "displayName": "jabba-manager",
<<<<<<< HEAD
  "description": "Manage Java versions using Jabba with a focus on OpenJDK",
  "version": "1.0.3",
  "publisher": "Cleudeir",
=======
  "description": "Manage Java versions using Jabba",
  "version": "1.0.3",
  "publisher": "appstecbr",
>>>>>>> 84f8f825
  "repository": {
    "type": "git",
    "url": "https://github.com/ullian/jabba-manager"
  },
  "icon": "images/java-icon.png",
  "engines": {
    "vscode": "^1.60.0",
    "node": ">=14.0.0"
  },
  "categories": [
    "Programming Languages",
    "Other"
  ],
  "keywords": [
    "java",
    "openjdk",
    "jabba",
    "version manager"
  ],
  "activationEvents": [
    "onStartupFinished",
    "onView:jabbaManagerView"
  ],
  "main": "./out/extension.js",
  "contributes": {
    "viewsContainers": {
      "activitybar": [
        {
          "id": "jabba-explorer",
          "title": "",
          "icon": "images/java-icon.svg"
        }
      ]
    },
    "views": {
      "jabba-explorer": [
        {
          "id": "jabbaManagerView",
          "name": "",
          "icon": "images/java-icon.svg",
          "contextualTitle": "",
          "type": "tree"
        }
      ]
    },
    "commands": [
      {
        "command": "jabba-manager.installOpenJDK",
        "title": "Add Java Version",
        "icon": {
          "light": "images/commands/light/install.svg",
          "dark": "images/commands/dark/install.svg"
        }
      },
      {
        "command": "jabba-manager.switchJavaVersion",
        "title": "Switch Java Version",
        "icon": {
          "light": "images/commands/light/switch.svg",
          "dark": "images/commands/dark/switch.svg"
        }
      },
      {
        "command": "jabba-manager.setLocalVersion",
        "title": "Set Local Version",
        "icon": {
          "light": "images/commands/light/local.svg",
          "dark": "images/commands/dark/local.svg"
        }
      },
      {
        "command": "jabba-manager.setGlobalVersion",
        "title": "Set Global Default",
        "icon": {
          "light": "images/commands/light/global.svg",
          "dark": "images/commands/dark/global.svg"
        }
      },
      {
        "command": "jabba-manager.uninstallVersion",
        "title": "Remove Java Version",
        "icon": {
          "light": "images/commands/light/uninstall.svg",
          "dark": "images/commands/dark/uninstall.svg"
        }
      },
      {
        "command": "jabba-manager.refreshVersions",
        "title": "Refresh Versions",
        "icon": {
          "light": "images/commands/light/refresh.svg",
          "dark": "images/commands/dark/refresh.svg"
        }
      }
    ],
    "menus": {
      "commandPalette": [],
      "view/title": [
        {
          "command": "jabba-manager.installOpenJDK",
          "when": "view == jabbaManagerView",
          "group": "navigation"
        },
        {
          "command": "jabba-manager.switchJavaVersion",
          "when": "view == jabbaManagerView",
          "group": "navigation"
        },
        {
          "command": "jabba-manager.refreshVersions",
          "when": "view == jabbaManagerView",
          "group": "navigation"
        }
      ],
      "view/item/context": [
        {
          "command": "jabba-manager.setGlobalVersion",
          "when": "viewItem == javaVersion",
          "group": "inline"
        },
        {
          "command": "jabba-manager.setLocalVersion",
          "when": "viewItem == javaVersion",
          "group": "inline"
        },
        {
          "command": "jabba-manager.uninstallVersion",
          "when": "viewItem == javaVersion",
          "group": "inline"
        }
      ]
    },
    "configuration": {
      "title": "Jabba Manager",
      "properties": {
        "jabbaManager.defaultOpenJDKVersion": {
          "type": "string",
          "default": "openjdk@1.17.0",
          "description": "Default OpenJDK version to use"
        },
        "jabbaManager.showVersionDetails": {
          "type": "boolean",
          "default": true,
          "description": "Show detailed version information in the tree view"
        },
        "jabbaManager.autoRecommend": {
          "type": "boolean",
          "default": true,
          "description": "Automatically recommend Java version when project files change"
        },
        "jabbaManager.recommendOnCompile": {
          "type": "boolean",
          "default": true,
          "description": "Show Java version recommendations when compiling the project"
        }
      }
    }
  },
  "scripts": {
    "vscode:prepublish": "npm run compile",
    "compile": "node scripts/update-version.js && tsc -p ./ && node scripts/convert-all-icons.js",
    "package": "npx @vscode/vsce package",
    "build": "npm run compile && npm run package",
    "watch": "tsc -watch -p ./",
    "lint": "eslint src --ext ts",
    "test": "node ./out/test/runTest.js"
  },
  "devDependencies": {
    "@types/glob": "^7.1.3",
    "@types/mocha": "^8.2.2",
    "@types/node": "14.x",
    "@types/vscode": "^1.60.0",
    "@typescript-eslint/eslint-plugin": "^4.26.0",
    "@typescript-eslint/parser": "^4.26.0",
    "@vscode/vsce": "^2.24.0",
    "eslint": "^7.27.0",
    "glob": "^7.1.7",
    "mocha": "^8.4.0",
    "sharp": "^0.34.1",
    "typescript": "^4.3.2",
    "vscode-test": "^1.5.2"
  },
  "packageManager": "npm@9.6.4"
}<|MERGE_RESOLUTION|>--- conflicted
+++ resolved
@@ -1,15 +1,9 @@
 {
   "name": "jabba-manager",
   "displayName": "jabba-manager",
-<<<<<<< HEAD
   "description": "Manage Java versions using Jabba with a focus on OpenJDK",
-  "version": "1.0.3",
+  "version": "1.0.1",
   "publisher": "Cleudeir",
-=======
-  "description": "Manage Java versions using Jabba",
-  "version": "1.0.3",
-  "publisher": "appstecbr",
->>>>>>> 84f8f825
   "repository": {
     "type": "git",
     "url": "https://github.com/ullian/jabba-manager"
